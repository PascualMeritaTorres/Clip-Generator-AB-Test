--- conflicted
+++ resolved
@@ -124,26 +124,11 @@
                                     transcription_data = json.load(f)
                                 with open(variations_file, "r", encoding="utf-8") as f:
                                     variations_data = json.load(f)
-<<<<<<< HEAD
                                 transcription = transcription_data["content"]["transcription"]
-=======
-                                transcription = transcription_data["content"][
-                                    "transcription"
-                                ]
-                                st.success(
-                                    f"Demo transcription loaded from {transcription_file}"
-                                )
->>>>>>> 29ec42af
                                 st.markdown("### Transcription")
                                 st.text(transcription)
 
                                 variations = variations_data["variations"]
-<<<<<<< HEAD
-=======
-                                st.success(
-                                    f"Demo variations loaded from {variations_file}"
-                                )
->>>>>>> 29ec42af
                             else:
                                 # Non-demo mode: process the uploaded audio file
                                 temp_path = None
@@ -427,7 +412,6 @@
 async def process_variations_to_audio(variations: list, output_dir: str) -> list:
     """
     Convert content variations to audio files and process them through the video pipeline.
-<<<<<<< HEAD
     
     If in demo mode and pre-saved demo files are available, load them.
     Otherwise (or if demo assets are missing), process the variation in production mode.
@@ -436,13 +420,6 @@
         variations (list): List of content variation dictionaries.
         output_dir (str): Directory where audio files are saved.
         
-=======
-
-    Args:
-        variations (List[Dict]): List of content variations
-        output_dir (str): Directory to save audio files
-
->>>>>>> 29ec42af
     Returns:
         list: A list of dictionaries with keys 'audio_path', 'alignments', and 'video_path'
               indicating the generated results for each variation.
@@ -460,7 +437,6 @@
             demo_audio = DEMO_ASSETS_DIR / f"demo_variation_{i}.mp3"
             demo_alignments = DEMO_ASSETS_DIR / f"demo_variation_{i}_alignments.json"
             demo_video = DEMO_ASSETS_DIR / f"demo_variation_{i}_final.mp4"
-<<<<<<< HEAD
             
             if demo_audio.exists() and demo_alignments.exists():
                 try:
@@ -485,52 +461,12 @@
         variation_dir = output_path / f"variation_{i}"
         variation_dir.mkdir(exist_ok=True)
         
-=======
-
-            try:
-                # Verify files exist
-                assert demo_audio.exists(), f"Demo audio file {demo_audio} not found"
-                assert (
-                    demo_alignments.exists()
-                ), f"Demo alignments file {demo_alignments} not found"
-
-                # Load alignments
-                with open(demo_alignments, "r") as f:
-                    alignments = json.load(f)
-
-                result = {
-                    "audio_path": str(demo_audio),
-                    "alignments": alignments,
-                    "video_path": str(demo_video) if demo_video.exists() else None,
-                }
-
-                demo_results.append(result)
-                st.success(f"Loaded demo files for variation {i}")
-
-            except (AssertionError, json.JSONDecodeError, OSError) as e:
-                st.error(f"Error loading demo files for variation {i}: {str(e)}")
-                continue
-
-        return demo_results
-
-    # Non-demo mode processing
-    results = []
-    output_path = Path(output_dir)
-    output_path.mkdir(parents=True, exist_ok=True)
-
-    for i, variation in enumerate(variations):
-        variation_dir = output_path / f"variation_{i+1}"
-        variation_dir.mkdir(exist_ok=True)
-
-        # Generate audio
->>>>>>> 29ec42af
         audio_gen = AudioGenerator()
         # Assert input data consistency
         assert isinstance(variation.get('speaker_voice_descriptions', {}), dict), \
             "Variation's speaker_voice_descriptions must be a dictionary"
         speaker_descriptions = [
             {"speaker": speaker, "description": desc}
-<<<<<<< HEAD
             for speaker, desc in variation.get('speaker_voice_descriptions', {}).items()
         ]
         
@@ -539,18 +475,6 @@
             "speaker_voice_descriptions": speaker_descriptions
         }]
         
-=======
-            for speaker, desc in variation["speaker_voice_descriptions"].items()
-        ]
-
-        audio_data = [
-            {
-                "transcription": variation["transcription"],
-                "speaker_voice_descriptions": speaker_descriptions,
-            }
-        ]
-
->>>>>>> 29ec42af
         try:
             # Update status message for each variation
             status_container.info(f"Processing variation {i} of {len(variations)}...")
@@ -566,7 +490,6 @@
             if not audio_result:
                 status_container.error(f"Failed to generate audio for variation {i}")
                 continue
-<<<<<<< HEAD
                 
             # Ensure the result structure is valid (one key/value pair)
             audio_path = list(audio_result[0].keys())[0]
@@ -579,19 +502,6 @@
             
             # Generate a timestamps file for the video pipeline
             timestamps_file = variation_dir / "timestamps.json"
-=======
-
-            audio_path = list(audio_result[0].keys())[0]
-            alignments = list(audio_result[0].values())[0]
-
-            # Save alignments for future use
-            alignments_file = variation_dir / f"variation_{i+1}_alignments.json"
-            with open(alignments_file, "w") as f:
-                json.dump(alignments, f, indent=4)
-
-            # Create timestamps file for video pipeline
-            timestamps_file = variation_dir / f"timestamps.json"
->>>>>>> 29ec42af
             timestamps_data = {
                 "words": [
                     {
@@ -602,13 +512,8 @@
                     for segment in alignments
                 ]
             }
-<<<<<<< HEAD
             
             with open(timestamps_file, 'w', encoding='utf-8') as f:
-=======
-
-            with open(timestamps_file, "w") as f:
->>>>>>> 29ec42af
                 json.dump(timestamps_data, f, indent=4)
 
             # Process through video pipeline
@@ -617,24 +522,11 @@
                     final_video_path = await process_video_pipeline(
                         audio_path, str(timestamps_file)
                     )
-<<<<<<< HEAD
                     
                     # Save generated files as demo assets for future use
-=======
-
-                    # Save to demo_assets for future demo mode use
-                    demo_audio = DEMO_ASSETS_DIR / f"demo_variation_{i+1}.mp3"
-                    demo_alignments = (
-                        DEMO_ASSETS_DIR / f"demo_variation_{i+1}_alignments.json"
-                    )
-                    demo_video = DEMO_ASSETS_DIR / f"demo_variation_{i+1}_final.mp4"
-
-                    # Copy files to demo_assets
->>>>>>> 29ec42af
                     import shutil
 
                     DEMO_ASSETS_DIR.mkdir(exist_ok=True)
-<<<<<<< HEAD
                     demo_audio_copy = DEMO_ASSETS_DIR / f"demo_variation_{i}.mp3"
                     demo_alignments_copy = DEMO_ASSETS_DIR / f"demo_variation_{i}_alignments.json"
                     demo_video_copy = DEMO_ASSETS_DIR / f"demo_variation_{i}_final.mp4"
@@ -651,22 +543,6 @@
                     
                     status_container.success(f"Generated video for variation {i}")
                     
-=======
-                    shutil.copy2(audio_path, demo_audio)
-                    shutil.copy2(alignments_file, demo_alignments)
-                    shutil.copy2(final_video_path, demo_video)
-
-                    results.append(
-                        {
-                            "audio_path": str(audio_path),
-                            "alignments": alignments,
-                            "video_path": str(final_video_path),
-                        }
-                    )
-
-                    st.success(f"Generated video for variation {i+1}")
-
->>>>>>> 29ec42af
                 except Exception as e:
                     status_container.error(f"Error generating video for variation {i}: {str(e)}")
                     continue
@@ -674,14 +550,10 @@
         except Exception as e:
             status_container.error(f"Error processing variation {i}: {str(e)}")
             continue
-<<<<<<< HEAD
             
     # Clear the status message when done
     status_container.empty()
             
-=======
-
->>>>>>> 29ec42af
     return results
 
 
