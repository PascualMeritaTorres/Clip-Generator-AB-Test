--- conflicted
+++ resolved
@@ -13,13 +13,10 @@
 sys.path.append(str(Path(__file__).parent.parent))
 
 from input_handling.input_processor import InputProcessor
-<<<<<<< HEAD
 from youtube_interaction.youtube_receiver import YoutubeReceiver
 from youtube_interaction.youtube_uploader import YoutubeUploader
 from youtube_interaction.config import get_authenticated_service
-=======
 from content_generation.content_generation import main as generate_content_variations
->>>>>>> ce52b8cc
 
 
 def main():
@@ -68,7 +65,6 @@
                 num_clips = st.slider("Number of clips to generate", 1, 10, 3)
                 variations_per_clip = st.slider("Variations per clip", 1, 5, 2)
             with col2:
-<<<<<<< HEAD
                 platform = st.selectbox(
                     "Target Platform", ["TikTok", "YouTube Shorts", "Instagram Reels"]
                 )
@@ -76,19 +72,23 @@
                     "Content Style",
                     ["Entertaining", "Educational", "News", "Commentary"],
                 )
-=======
-                platform = st.selectbox("Target Platform", 
-                                      ["YouTube Shorts", "TikTok", "Instagram Reels"],
-                                      index=0)  # Set YouTube Shorts as default
-                content_style = st.selectbox("Content Style", 
-                                           ["Educational", "Entertaining", "News", "Commentary"],
-                                           index=0)  # Set Educational as default
+                platform = st.selectbox(
+                    "Target Platform",
+                    ["YouTube Shorts", "TikTok", "Instagram Reels"],
+                    index=0,
+                )  # Set YouTube Shorts as default
+                content_style = st.selectbox(
+                    "Content Style",
+                    ["Educational", "Entertaining", "News", "Commentary"],
+                    index=0,
+                )  # Set Educational as default
 
             # Create temporary file
-            with tempfile.NamedTemporaryFile(delete=False, suffix=os.path.splitext(uploaded_file.name)[1]) as tmp_file:
+            with tempfile.NamedTemporaryFile(
+                delete=False, suffix=os.path.splitext(uploaded_file.name)[1]
+            ) as tmp_file:
                 tmp_file.write(uploaded_file.getvalue())
                 temp_path = tmp_file.name
->>>>>>> ce52b8cc
 
             try:
                 # Process audio files
@@ -110,68 +110,59 @@
                                 tmp_file.write(uploaded_file.getvalue())
                                 temp_path = tmp_file.name
                             processor = InputProcessor()
-<<<<<<< HEAD
-                            result = processor.process_input(
+                            transcription = processor.process_input(
                                 temp_path, uploaded_file.type
                             )
-                            if result:
-                                st.success("Content processed successfully!")
-
-                                # Display generated clips
-                                st.markdown("### Generated Content Variations")
-                                for i, clip in enumerate(result.get("clips", [])):
-                                    with st.expander(f"Clip {i+1}", expanded=True):
-                                        st.markdown(
-                                            f"**Transcript:** {clip.get('transcript', 'N/A')}"
-                                        )
-                                        st.markdown(
-                                            f"**Duration:** {clip.get('duration', 'N/A')}s"
-                                        )
-                                        if clip.get("audio_url"):
-                                            st.audio(clip["audio_url"])
-
-                                        # Show variations
-                                        st.markdown("#### Variations")
-                                        for j, variation in enumerate(
-                                            clip.get("variations", [])
-                                        ):
-                                            st.markdown(f"**Variation {j+1}**")
-                                            st.json(variation)
-=======
-                            transcription = processor.process_input(temp_path, uploaded_file.type)
                             if transcription:
                                 st.success("Content processed successfully!")
-                                
+
                                 # Display the transcription
                                 st.markdown("### Transcription")
                                 st.text(transcription)
-                                
+
                                 # Generate content variations
                                 with st.spinner("Generating viral variations..."):
-                                    variations = generate_content_variations(transcription)
-                                    
+                                    variations = generate_content_variations(
+                                        transcription
+                                    )
+
                                     # Display generated variations
                                     st.markdown("### Generated Content Variations")
                                     for i, variation in enumerate(variations, 1):
-                                        with st.expander(f"Variation {i}", expanded=True):
+                                        with st.expander(
+                                            f"Variation {i}", expanded=True
+                                        ):
                                             # Display transcription
                                             st.markdown("#### Script")
-                                            for segment in variation['transcription']:
-                                                st.markdown(f"**{segment['speaker']}:** {segment['text']}")
-                                            
+                                            for segment in variation["transcription"]:
+                                                st.markdown(
+                                                    f"**{segment['speaker']}:** {segment['text']}"
+                                                )
+
                                             # Display voice descriptions
                                             st.markdown("#### Voice Descriptions")
-                                            for speaker, desc in variation['speaker_voice_descriptions'].items():
+                                            for speaker, desc in variation[
+                                                "speaker_voice_descriptions"
+                                            ].items():
                                                 st.markdown(f"**{speaker}:** {desc}")
-                                            
+
                                             # Display metadata
                                             st.markdown("#### Content Details")
-                                            st.markdown(f"**Title:** {variation['params']['title']}")
-                                            st.markdown(f"**Description:** {variation['params']['description']}")
-                                            st.markdown(f"**Modifications:** {variation['params']['modifications']}")
-                                            st.markdown(f"**Summary:** {variation['params']['short_modifications']}")
-                                            st.markdown(f"**ID:** {variation['params']['id']}")
->>>>>>> ce52b8cc
+                                            st.markdown(
+                                                f"**Title:** {variation['params']['title']}"
+                                            )
+                                            st.markdown(
+                                                f"**Description:** {variation['params']['description']}"
+                                            )
+                                            st.markdown(
+                                                f"**Modifications:** {variation['params']['modifications']}"
+                                            )
+                                            st.markdown(
+                                                f"**Summary:** {variation['params']['short_modifications']}"
+                                            )
+                                            st.markdown(
+                                                f"**ID:** {variation['params']['id']}"
+                                            )
                             else:
                                 st.error("Failed to process content. Please try again.")
 
