--- conflicted
+++ resolved
@@ -4,7 +4,6 @@
 name = "pypi"
 
 [packages]
-<<<<<<< HEAD
 elevenlabs = "*"
 pydub = "*"
 openai = "*"
@@ -14,10 +13,6 @@
 python-dotenv = "*"
 fal-client = "*"
 moviepy = "*"
-=======
-elevelabs = "*"
->>>>>>> d02c1abe
-
 [dev-packages]
 
 [requires]
