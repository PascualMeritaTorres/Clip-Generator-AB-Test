--- conflicted
+++ resolved
@@ -100,26 +100,8 @@
 A = Iñaki
 B = Mike
 C = Pascu + Iñaki
-<<<<<<< HEAD
 D = jesus
-
-# Docs
-
-Elevenlabs - https://docingest.com/docs/elevenlabs.io
-
-Lovable Dev - https://docingest.com/docs/docs.lovable.dev
-
-Fal.ai - https://docingest.com/docs/docs.fal.ai
-
-Clerk - https://docingest.com/docs/clerk.com
-
-Mistral - https://docingest.com/docs/docs.mistral.ai
-
-Picaos - https://docingest.com/docs/docs.picaos.com
 
 # Upload videos to youtube
 
-https://videoflo.app/tutorial/
-=======
-D = jesus
->>>>>>> 117dac48
+https://videoflo.app/tutorial/